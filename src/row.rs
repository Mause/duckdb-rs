use std::{convert, sync::Arc};

use super::{Error, Result, Statement};
use crate::types::{self, EnumType, FromSql, FromSqlError, ValueRef};

use arrow::array::DictionaryArray;
use arrow::{
    array::{self, Array, ArrayRef, ListArray, StructArray},
    datatypes::*,
};
use fallible_iterator::FallibleIterator;
use fallible_streaming_iterator::FallibleStreamingIterator;
use rust_decimal::prelude::*;

/// An handle for the resulting rows of a query.
#[must_use = "Rows is lazy and will do nothing unless consumed"]
pub struct Rows<'stmt> {
    pub(crate) stmt: Option<&'stmt Statement<'stmt>>,
    arr: Arc<Option<StructArray>>,
    row: Option<Row<'stmt>>,
    current_row: usize,
    current_batch_row: usize,
}

impl<'stmt> Rows<'stmt> {
    #[inline]
    fn reset(&mut self) {
        self.current_row = 0;
        self.current_batch_row = 0;
        self.arr = Arc::new(None);
    }

    /// Attempt to get the next row from the query. Returns `Ok(Some(Row))` if
    /// there is another row, `Err(...)` if there was an error
    /// getting the next row, and `Ok(None)` if all rows have been retrieved.
    ///
    /// ## Note
    ///
    /// This interface is not compatible with Rust's `Iterator` trait, because
    /// the lifetime of the returned row is tied to the lifetime of `self`.
    /// This is a fallible "streaming iterator". For a more natural interface,
    /// consider using [`query_map`](crate::Statement::query_map) or
    /// [`query_and_then`](crate::Statement::query_and_then) instead, which
    /// return types that implement `Iterator`.
    #[allow(clippy::should_implement_trait)] // cannot implement Iterator
    #[inline]
    pub fn next(&mut self) -> Result<Option<&Row<'stmt>>> {
        self.advance()?;
        Ok((*self).get())
    }

    #[inline]
    fn batch_row_count(&self) -> usize {
        if self.arr.is_none() {
            return 0;
        }
        self.arr.as_ref().as_ref().unwrap().len()
    }

    /// Map over this `Rows`, converting it to a [`Map`], which
    /// implements `FallibleIterator`.
    /// ```rust,no_run
    /// use fallible_iterator::FallibleIterator;
    /// # use duckdb::{Result, Statement};
    /// fn query(stmt: &mut Statement) -> Result<Vec<i64>> {
    ///     let rows = stmt.query([])?;
    ///     rows.map(|r| r.get(0)).collect()
    /// }
    /// ```
    // FIXME Hide FallibleStreamingIterator::map
    #[inline]
    pub fn map<F, B>(self, f: F) -> Map<'stmt, F>
    where
        F: FnMut(&Row<'_>) -> Result<B>,
    {
        Map { rows: self, f }
    }

    /// Map over this `Rows`, converting it to a [`MappedRows`], which
    /// implements `Iterator`.
    #[inline]
    pub fn mapped<F, B>(self, f: F) -> MappedRows<'stmt, F>
    where
        F: FnMut(&Row<'_>) -> Result<B>,
    {
        MappedRows { rows: self, map: f }
    }

    /// Map over this `Rows` with a fallible function, converting it to a
    /// [`AndThenRows`], which implements `Iterator` (instead of
    /// `FallibleStreamingIterator`).
    #[inline]
    pub fn and_then<F, T, E>(self, f: F) -> AndThenRows<'stmt, F>
    where
        F: FnMut(&Row<'_>) -> Result<T, E>,
    {
        AndThenRows { rows: self, map: f }
    }

    /// Give access to the underlying statement
    pub fn as_ref(&self) -> Option<&Statement<'stmt>> {
        self.stmt
    }
}

impl<'stmt> Rows<'stmt> {
    #[inline]
    pub(crate) fn new(stmt: &'stmt Statement<'stmt>) -> Rows<'stmt> {
        Rows {
            stmt: Some(stmt),
            arr: Arc::new(None),
            row: None,
            current_row: 0,
            current_batch_row: 0,
        }
    }

    #[inline]
    pub(crate) fn get_expected_row(&mut self) -> Result<&Row<'stmt>> {
        match self.next()? {
            Some(row) => Ok(row),
            None => Err(Error::QueryReturnedNoRows),
        }
    }
}

/// `F` is used to transform the _streaming_ iterator into a _fallible_
/// iterator.
#[must_use = "iterators are lazy and do nothing unless consumed"]
pub struct Map<'stmt, F> {
    rows: Rows<'stmt>,
    f: F,
}

impl<F, B> FallibleIterator for Map<'_, F>
where
    F: FnMut(&Row<'_>) -> Result<B>,
{
    type Error = Error;
    type Item = B;

    #[inline]
    fn next(&mut self) -> Result<Option<B>> {
        match self.rows.next()? {
            Some(v) => Ok(Some((self.f)(v)?)),
            None => Ok(None),
        }
    }
}

/// An iterator over the mapped resulting rows of a query.
///
/// `F` is used to transform the _streaming_ iterator into a _standard_
/// iterator.
#[must_use = "iterators are lazy and do nothing unless consumed"]
pub struct MappedRows<'stmt, F> {
    rows: Rows<'stmt>,
    map: F,
}

impl<T, F> Iterator for MappedRows<'_, F>
where
    F: FnMut(&Row<'_>) -> Result<T>,
{
    type Item = Result<T>;

    #[inline]
    fn next(&mut self) -> Option<Result<T>> {
        let map = &mut self.map;
        self.rows.next().transpose().map(|row_result| row_result.and_then(map))
    }
}

/// An iterator over the mapped resulting rows of a query, with an Error type
/// unifying with Error.
#[must_use = "iterators are lazy and do nothing unless consumed"]
pub struct AndThenRows<'stmt, F> {
    rows: Rows<'stmt>,
    map: F,
}

impl<T, E, F> Iterator for AndThenRows<'_, F>
where
    E: convert::From<Error>,
    F: FnMut(&Row<'_>) -> Result<T, E>,
{
    type Item = Result<T, E>;

    #[inline]
    fn next(&mut self) -> Option<Self::Item> {
        let map = &mut self.map;
        self.rows
            .next()
            .transpose()
            .map(|row_result| row_result.map_err(E::from).and_then(map))
    }
}

/// `FallibleStreamingIterator` differs from the standard library's `Iterator`
/// in two ways:
/// * each call to `next` (sqlite3_step) can fail.
/// * returned `Row` is valid until `next` is called again or `Statement` is
///   reset or finalized.
///
/// While these iterators cannot be used with Rust `for` loops, `while let`
/// loops offer a similar level of ergonomics:
/// ```rust,no_run
/// # use duckdb::{Result, Statement};
/// fn query(stmt: &mut Statement) -> Result<()> {
///     let mut rows = stmt.query([])?;
///     while let Some(row) = rows.next()? {
///         // scan columns value
///     }
///     Ok(())
/// }
/// ```
impl<'stmt> FallibleStreamingIterator for Rows<'stmt> {
    type Error = Error;
    type Item = Row<'stmt>;

    #[inline]
    fn advance(&mut self) -> Result<()> {
        match self.stmt {
            Some(stmt) => {
                if self.current_row < stmt.row_count() {
                    if self.current_batch_row >= self.batch_row_count() {
                        self.arr = Arc::new(stmt.step());
                        if self.arr.is_none() {
                            self.row = None;
                            return Ok(());
                        }
                        self.current_batch_row = 0;
                    }
                    self.row = Some(Row {
                        stmt,
                        arr: self.arr.clone(),
                        current_row: self.current_batch_row,
                    });
                    self.current_row += 1;
                    self.current_batch_row += 1;
                    Ok(())
                } else {
                    self.reset();
                    self.row = None;
                    Ok(())
                }
            }
            None => {
                self.row = None;
                Ok(())
            }
        }
    }

    #[inline]
    fn get(&self) -> Option<&Row<'stmt>> {
        self.row.as_ref()
    }
}

/// A single result row of a query.
pub struct Row<'stmt> {
    pub(crate) stmt: &'stmt Statement<'stmt>,
    arr: Arc<Option<StructArray>>,
    current_row: usize,
}

impl<'stmt> Row<'stmt> {
    /// Get the value of a particular column of the result row.
    ///
    /// ## Failure
    ///
    /// Panics if calling [`row.get(idx)`](Row::get) would return an error,
    /// including:
    ///
    /// * If the underlying DuckDB column type is not a valid type as a source
    ///   for `T`
    /// * If the underlying DuckDB integral value is outside the range
    ///   representable by `T`
    /// * If `idx` is outside the range of columns in the returned query
    pub fn get_unwrap<I: RowIndex, T: FromSql>(&self, idx: I) -> T {
        self.get(idx).unwrap()
    }

    /// Get the value of a particular column of the result row.
    ///
    /// ## Failure
    ///
    /// Returns an `Error::InvalidColumnType` if the underlying DuckDB column
    /// type is not a valid type as a source for `T`.
    ///
    /// Returns an `Error::InvalidColumnIndex` if `idx` is outside the valid
    /// column range for this row.
    ///
    /// Returns an `Error::InvalidColumnName` if `idx` is not a valid column
    /// name for this row.
    ///
    /// If the result type is i128 (which requires the `i128_blob` feature to be
    /// enabled), and the underlying DuckDB column is a blob whose size is not
    /// 16 bytes, `Error::InvalidColumnType` will also be returned.
    pub fn get<I: RowIndex, T: FromSql>(&self, idx: I) -> Result<T> {
        let idx = idx.idx(self.stmt)?;
        let value = self.value_ref(self.current_row, idx)?;
        FromSql::column_result(value).map_err(|err| match err {
            FromSqlError::InvalidType => {
                Error::InvalidColumnType(idx, self.stmt.column_name_unwrap(idx).into(), value.data_type())
            }
            FromSqlError::OutOfRange(i) => Error::IntegralValueOutOfRange(idx, i),
            FromSqlError::Other(err) => Error::FromSqlConversionFailure(idx, value.data_type(), err),
            #[cfg(feature = "uuid")]
            FromSqlError::InvalidUuidSize(_) => {
                Error::InvalidColumnType(idx, self.stmt.column_name_unwrap(idx).into(), value.data_type())
            }
        })
    }

    /// Get the value of a particular column of the result row as a `ValueRef`,
    /// allowing data to be read out of a row without copying.
    ///
    /// This `ValueRef` is valid only as long as this Row, which is enforced by
    /// it's lifetime. This means that while this method is completely safe,
    /// it can be somewhat difficult to use, and most callers will be better
    /// served by [`get`](Row::get) or [`get_unwrap`](Row::get_unwrap).
    ///
    /// ## Failure
    ///
    /// Returns an `Error::InvalidColumnIndex` if `idx` is outside the valid
    /// column range for this row.
    ///
    /// Returns an `Error::InvalidColumnName` if `idx` is not a valid column
    /// name for this row.
    pub fn get_ref<I: RowIndex>(&self, idx: I) -> Result<ValueRef<'_>> {
        let idx = idx.idx(self.stmt)?;
        // Narrowing from `ValueRef<'stmt>` (which `self.stmt.value_ref(idx)`
        // returns) to `ValueRef<'a>` is needed because it's only valid until
        // the next call to sqlite3_step.
        let val_ref = self.value_ref(self.current_row, idx)?;
        Ok(val_ref)
    }

    fn value_ref(&self, row: usize, col: usize) -> Result<ValueRef<'_>> {
        let column = self.arr.as_ref().as_ref().unwrap().column(col);
<<<<<<< HEAD
        macro_rules! check_null {
            ($val: expr) => {
                if $val.is_null(row) {
                    return Ok(ValueRef::Null);
                }
            };
=======
        Self::value_ref_internal(row, col, column)
    }

    pub(crate) fn value_ref_internal(row: usize, col: usize, column: &ArrayRef) -> ValueRef {
        if column.is_null(row) {
            return ValueRef::Null;
>>>>>>> 0018cd85
        }
        check_null!(column);
        // duckdb.cpp SetArrowFormat
        // https://github.com/duckdb/duckdb/blob/71f1c7a7e4b8737cff5e78d1f090c54f5e78e17b/src/main/query_result.cpp#L148
        let value = match column.data_type() {
            DataType::Utf8 => {
                let array = column.as_any().downcast_ref::<array::StringArray>().unwrap();
                check_null!(array);
                ValueRef::from(array.value(row))
            }
            DataType::LargeUtf8 => {
                let array = column.as_any().downcast_ref::<array::LargeStringArray>().unwrap();
                check_null!(array);
                ValueRef::from(array.value(row))
            }
            DataType::Binary => {
                let array = column.as_any().downcast_ref::<array::BinaryArray>().unwrap();
                check_null!(array);
                ValueRef::Blob(array.value(row))
            }
            DataType::LargeBinary => {
                let array = column.as_any().downcast_ref::<array::LargeBinaryArray>().unwrap();
                check_null!(array);
                ValueRef::Blob(array.value(row))
            }
            DataType::Boolean => {
                let array = column.as_any().downcast_ref::<array::BooleanArray>().unwrap();
                check_null!(array);
                ValueRef::Boolean(array.value(row))
            }
            DataType::Int8 => {
                let array = column.as_any().downcast_ref::<array::Int8Array>().unwrap();
                check_null!(array);
                ValueRef::TinyInt(array.value(row))
            }
            DataType::Int16 => {
                let array = column.as_any().downcast_ref::<array::Int16Array>().unwrap();
                check_null!(array);
                ValueRef::SmallInt(array.value(row))
            }
            DataType::Int32 => {
                let array = column.as_any().downcast_ref::<array::Int32Array>().unwrap();
                check_null!(array);
                ValueRef::Int(array.value(row))
            }
            DataType::Int64 => {
                let array = column.as_any().downcast_ref::<array::Int64Array>().unwrap();
                check_null!(array);
                ValueRef::BigInt(array.value(row))
            }
            DataType::UInt8 => {
                let array = column.as_any().downcast_ref::<array::UInt8Array>().unwrap();
                check_null!(array);
                ValueRef::UTinyInt(array.value(row))
            }
            DataType::UInt16 => {
                let array = column.as_any().downcast_ref::<array::UInt16Array>().unwrap();
                check_null!(array);
                ValueRef::USmallInt(array.value(row))
            }
            DataType::UInt32 => {
                let array = column.as_any().downcast_ref::<array::UInt32Array>().unwrap();
                check_null!(array);
                ValueRef::UInt(array.value(row))
            }
            DataType::UInt64 => {
                let array = column.as_any().downcast_ref::<array::UInt64Array>().unwrap();
                check_null!(array);
                ValueRef::UBigInt(array.value(row))
            }
            DataType::Float16 => {
                let array = column.as_any().downcast_ref::<array::Float32Array>().unwrap();
                check_null!(array);
                ValueRef::Float(array.value(row))
            }
            DataType::Float32 => {
                let array = column.as_any().downcast_ref::<array::Float32Array>().unwrap();
                check_null!(array);
                ValueRef::Float(array.value(row))
            }
            DataType::Float64 => {
                let array = column.as_any().downcast_ref::<array::Float64Array>().unwrap();
                check_null!(array);
                ValueRef::Double(array.value(row))
            }
            DataType::Decimal128(..) => {
                let array = column.as_any().downcast_ref::<array::Decimal128Array>().unwrap();
                check_null!(array);
                // hugeint: d:38,0
                if array.scale() == 0 {
                    ValueRef::HugeInt(array.value(row))
                } else {
                    ValueRef::Decimal(Decimal::from_i128_with_scale(array.value(row), array.scale() as u32))
                }
            }
            DataType::Timestamp(unit, _) if *unit == TimeUnit::Second => {
                let array = column.as_any().downcast_ref::<array::TimestampSecondArray>().unwrap();
                check_null!(array);
                ValueRef::Timestamp(types::TimeUnit::Second, array.value(row))
            }
            DataType::Timestamp(unit, _) if *unit == TimeUnit::Millisecond => {
                let array = column
                    .as_any()
                    .downcast_ref::<array::TimestampMillisecondArray>()
                    .unwrap();
                check_null!(array);
                ValueRef::Timestamp(types::TimeUnit::Millisecond, array.value(row))
            }
            DataType::Timestamp(unit, _) if *unit == TimeUnit::Microsecond => {
                let array = column
                    .as_any()
                    .downcast_ref::<array::TimestampMicrosecondArray>()
                    .unwrap();
                check_null!(array);
                ValueRef::Timestamp(types::TimeUnit::Microsecond, array.value(row))
            }
            DataType::Timestamp(unit, _) if *unit == TimeUnit::Nanosecond => {
                let array = column
                    .as_any()
                    .downcast_ref::<array::TimestampNanosecondArray>()
                    .unwrap();
                check_null!(array);
                ValueRef::Timestamp(types::TimeUnit::Nanosecond, array.value(row))
            }
            DataType::Date32 => {
                let array = column.as_any().downcast_ref::<array::Date32Array>().unwrap();
                check_null!(array);
                ValueRef::Date32(array.value(row))
            }
            DataType::Time64(TimeUnit::Microsecond) => {
                let array = column.as_any().downcast_ref::<array::Time64MicrosecondArray>().unwrap();
                check_null!(array);
                ValueRef::Time64(types::TimeUnit::Microsecond, array.value(row))
            }
            DataType::Interval(unit) => match unit {
                IntervalUnit::MonthDayNano => {
                    let array = column
                        .as_any()
                        .downcast_ref::<array::IntervalMonthDayNanoArray>()
                        .unwrap();

                    if array.is_null(row) {
                        return ValueRef::Null;
                    }

                    let value = array.value(row);

                    // TODO: remove this manual conversion once arrow-rs bug is fixed
                    let months = (value) as i32;
                    let days = (value >> 32) as i32;
                    let nanos = (value >> 64) as i64;

                    ValueRef::Interval { months, days, nanos }
                }
                _ => unimplemented!("{:?}", unit),
            },
            // TODO: support more data types
            // DataType::List(_) => make_string_from_list!(column, row),
            // DataType::Dictionary(index_type, _value_type) => match **index_type {
            //     DataType::Int8 => dict_array_value_to_string::<Int8Type>(column, row),
            //     DataType::Int16 => dict_array_value_to_string::<Int16Type>(column, row),
            //     DataType::Int32 => dict_array_value_to_string::<Int32Type>(column, row),
            //     DataType::Int64 => dict_array_value_to_string::<Int64Type>(column, row),
            //     DataType::UInt8 => dict_array_value_to_string::<UInt8Type>(column, row),
            //     DataType::UInt16 => dict_array_value_to_string::<UInt16Type>(column, row),
            //     DataType::UInt32 => dict_array_value_to_string::<UInt32Type>(column, row),
            //     DataType::UInt64 => dict_array_value_to_string::<UInt64Type>(column, row),
            //     _ => Err(ArrowError::InvalidArgumentError(format!(
            //         "Pretty printing not supported for {:?} due to index type",
            //         column.data_type()
            //     ))),
            // },

            // NOTE: DataTypes not supported by duckdb
            // DataType::Date64 => make_string_date!(array::Date64Array, column, row),
            // DataType::Time32(unit) if *unit == TimeUnit::Second => {
            //     make_string_time!(array::Time32SecondArray, column, row)
            // }
            // DataType::Time32(unit) if *unit == TimeUnit::Millisecond => {
            //     make_string_time!(array::Time32MillisecondArray, column, row)
            // }
            // DataType::Time64(unit) if *unit == TimeUnit::Nanosecond => {
            //     make_string_time!(array::Time64NanosecondArray, column, row)
            // }
<<<<<<< HEAD
            _ => {
                return Err(Error::Unimplemented(format!(
                    "Column: {col} Type: {}",
                    self.stmt.column_type(col)
                )))
            }
        };
        return Ok(value);
=======
            DataType::List(_data) => {
                let arr = column.as_any().downcast_ref::<ListArray>().unwrap();

                ValueRef::List(arr, row)
            }
            DataType::Dictionary(key_type, ..) => {
                let column = column.as_any();
                ValueRef::Enum(
                    match key_type.as_ref() {
                        DataType::UInt8 => {
                            EnumType::UInt8(column.downcast_ref::<DictionaryArray<UInt8Type>>().unwrap())
                        }
                        DataType::UInt16 => {
                            EnumType::UInt16(column.downcast_ref::<DictionaryArray<UInt16Type>>().unwrap())
                        }
                        DataType::UInt32 => {
                            EnumType::UInt32(column.downcast_ref::<DictionaryArray<UInt32Type>>().unwrap())
                        }
                        typ => panic!("Unsupported key type: {typ:?}"),
                    },
                    row,
                )
            }
            _ => unreachable!("invalid value: {} {}", col, column.data_type()),
        }
>>>>>>> 0018cd85
    }

    /// Get the value of a particular column of the result row as a `ValueRef`,
    /// allowing data to be read out of a row without copying.
    ///
    /// This `ValueRef` is valid only as long as this Row, which is enforced by
    /// it's lifetime. This means that while this method is completely safe,
    /// it can be difficult to use, and most callers will be better served by
    /// [`get`](Row::get) or [`get_unwrap`](Row::get_unwrap).
    ///
    /// ## Failure
    ///
    /// Panics if calling [`row.get_ref(idx)`](Row::get_ref) would return an
    /// error, including:
    ///
    /// * If `idx` is outside the range of columns in the returned query.
    /// * If `idx` is not a valid column name for this row.
    pub fn get_ref_unwrap<I: RowIndex>(&self, idx: I) -> ValueRef<'_> {
        self.get_ref(idx).unwrap()
    }
}

impl<'stmt> AsRef<Statement<'stmt>> for Row<'stmt> {
    fn as_ref(&self) -> &Statement<'stmt> {
        self.stmt
    }
}

mod sealed {
    /// This trait exists just to ensure that the only impls of `trait Params`
    /// that are allowed are ones in this crate.
    pub trait Sealed {}
    impl Sealed for usize {}
    impl Sealed for &str {}
}

/// A trait implemented by types that can index into columns of a row.
///
/// It is only implemented for `usize` and `&str`.
pub trait RowIndex: sealed::Sealed {
    /// Returns the index of the appropriate column, or `None` if no such
    /// column exists.
    fn idx(&self, stmt: &Statement<'_>) -> Result<usize>;
}

impl RowIndex for usize {
    #[inline]
    fn idx(&self, stmt: &Statement<'_>) -> Result<usize> {
        if *self >= stmt.column_count() {
            Err(Error::InvalidColumnIndex(*self))
        } else {
            Ok(*self)
        }
    }
}

impl RowIndex for &'_ str {
    #[inline]
    fn idx(&self, stmt: &Statement<'_>) -> Result<usize> {
        stmt.column_index(self)
    }
}

macro_rules! tuple_try_from_row {
    ($($field:ident),*) => {
        impl<'a, $($field,)*> convert::TryFrom<&'a Row<'a>> for ($($field,)*) where $($field: FromSql,)* {
            type Error = crate::Error;

            // we end with index += 1, which rustc warns about
            // unused_variables and unused_mut are allowed for ()
            #[allow(unused_assignments, unused_variables, unused_mut)]
            fn try_from(row: &'a Row<'a>) -> Result<Self> {
                let mut index = 0;
                $(
                    #[allow(non_snake_case)]
                    let $field = row.get::<_, $field>(index)?;
                    index += 1;
                )*
                Ok(($($field,)*))
            }
        }
    }
}

macro_rules! tuples_try_from_row {
    () => {
        // not very useful, but maybe some other macro users will find this helpful
        tuple_try_from_row!();
    };
    ($first:ident $(, $remaining:ident)*) => {
        tuple_try_from_row!($first $(, $remaining)*);
        tuples_try_from_row!($($remaining),*);
    };
}

tuples_try_from_row!(A, B, C, D, E, F, G, H, I, J, K, L, M, N, O, P);

#[cfg(test)]
mod tests {
    #![allow(clippy::redundant_closure)] // false positives due to lifetime issues; clippy issue #5594
    use crate::{Connection, Result};

    #[test]
    fn test_try_from_row_for_tuple_1() -> Result<()> {
        use crate::ToSql;
        use std::convert::TryFrom;

        let conn = Connection::open_in_memory()?;
        conn.execute(
            "CREATE TABLE test (a INTEGER)",
            crate::params_from_iter(std::iter::empty::<&dyn ToSql>()),
        )?;
        conn.execute("INSERT INTO test VALUES (42)", [])?;
        let val = conn.query_row("SELECT a FROM test", [], |row| <(u32,)>::try_from(row))?;
        assert_eq!(val, (42,));
        let fail = conn.query_row("SELECT a FROM test", [], |row| <(u32, u32)>::try_from(row));
        assert!(fail.is_err());
        Ok(())
    }

    #[test]
    fn test_try_from_row_for_tuple_2() -> Result<()> {
        use std::convert::TryFrom;

        let conn = Connection::open_in_memory()?;
        conn.execute("CREATE TABLE test (a INTEGER, b INTEGER)", [])?;
        conn.execute("INSERT INTO test VALUES (42, 47)", [])?;
        let val = conn.query_row("SELECT a, b FROM test", [], |row| <(u32, u32)>::try_from(row))?;
        assert_eq!(val, (42, 47));
        let fail = conn.query_row("SELECT a, b FROM test", [], |row| <(u32, u32, u32)>::try_from(row));
        assert!(fail.is_err());
        Ok(())
    }

    #[test]
    fn test_try_from_row_for_tuple_16() -> Result<()> {
        use std::convert::TryFrom;

        let create_table = "CREATE TABLE test (
            a INTEGER,
            b INTEGER,
            c INTEGER,
            d INTEGER,
            e INTEGER,
            f INTEGER,
            g INTEGER,
            h INTEGER,
            i INTEGER,
            j INTEGER,
            k INTEGER,
            l INTEGER,
            m INTEGER,
            n INTEGER,
            o INTEGER,
            p INTEGER
        )";

        let insert_values = "INSERT INTO test VALUES (
            0,
            1,
            2,
            3,
            4,
            5,
            6,
            7,
            8,
            9,
            10,
            11,
            12,
            13,
            14,
            15
        )";

        type BigTuple = (
            u32,
            u32,
            u32,
            u32,
            u32,
            u32,
            u32,
            u32,
            u32,
            u32,
            u32,
            u32,
            u32,
            u32,
            u32,
            u32,
        );

        let conn = Connection::open_in_memory()?;
        conn.execute(create_table, [])?;
        conn.execute(insert_values, [])?;
        let val = conn.query_row("SELECT * FROM test", [], |row| BigTuple::try_from(row))?;
        // Debug is not implemented for tuples of 16
        assert_eq!(val.0, 0);
        assert_eq!(val.1, 1);
        assert_eq!(val.2, 2);
        assert_eq!(val.3, 3);
        assert_eq!(val.4, 4);
        assert_eq!(val.5, 5);
        assert_eq!(val.6, 6);
        assert_eq!(val.7, 7);
        assert_eq!(val.8, 8);
        assert_eq!(val.9, 9);
        assert_eq!(val.10, 10);
        assert_eq!(val.11, 11);
        assert_eq!(val.12, 12);
        assert_eq!(val.13, 13);
        assert_eq!(val.14, 14);
        assert_eq!(val.15, 15);

        // We don't test one bigger because it's unimplemented
        Ok(())
    }
}<|MERGE_RESOLUTION|>--- conflicted
+++ resolved
@@ -340,21 +340,17 @@
 
     fn value_ref(&self, row: usize, col: usize) -> Result<ValueRef<'_>> {
         let column = self.arr.as_ref().as_ref().unwrap().column(col);
-<<<<<<< HEAD
+
+        Self::value_ref_internal(row, col, column)
+    }
+
+    pub(crate) fn value_ref_internal(row: usize, col: usize, column: &ArrayRef) -> Result<ValueRef> {
         macro_rules! check_null {
             ($val: expr) => {
                 if $val.is_null(row) {
                     return Ok(ValueRef::Null);
                 }
             };
-=======
-        Self::value_ref_internal(row, col, column)
-    }
-
-    pub(crate) fn value_ref_internal(row: usize, col: usize, column: &ArrayRef) -> ValueRef {
-        if column.is_null(row) {
-            return ValueRef::Null;
->>>>>>> 0018cd85
         }
         check_null!(column);
         // duckdb.cpp SetArrowFormat
@@ -496,9 +492,7 @@
                         .downcast_ref::<array::IntervalMonthDayNanoArray>()
                         .unwrap();
 
-                    if array.is_null(row) {
-                        return ValueRef::Null;
-                    }
+                    check_null!(array);
 
                     let value = array.value(row);
 
@@ -539,16 +533,6 @@
             // DataType::Time64(unit) if *unit == TimeUnit::Nanosecond => {
             //     make_string_time!(array::Time64NanosecondArray, column, row)
             // }
-<<<<<<< HEAD
-            _ => {
-                return Err(Error::Unimplemented(format!(
-                    "Column: {col} Type: {}",
-                    self.stmt.column_type(col)
-                )))
-            }
-        };
-        return Ok(value);
-=======
             DataType::List(_data) => {
                 let arr = column.as_any().downcast_ref::<ListArray>().unwrap();
 
@@ -572,9 +556,14 @@
                     row,
                 )
             }
-            _ => unreachable!("invalid value: {} {}", col, column.data_type()),
-        }
->>>>>>> 0018cd85
+            _ => {
+                return Err(Error::Unimplemented(format!(
+                    "Column: {col} Type: {}",
+                    column.data_type()
+                )))
+            }
+        };
+        return Ok(value);
     }
 
     /// Get the value of a particular column of the result row as a `ValueRef`,
