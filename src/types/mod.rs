--- conflicted
+++ resolved
@@ -145,13 +145,10 @@
     Date32,
     /// TIME64
     Time64,
-<<<<<<< HEAD
+    /// INTERVAL
+    Interval,
     /// LIST
     List(Box<Type>),
-=======
-    /// INTERVAL
-    Interval,
->>>>>>> 3f1ea0a7
     /// Any
     Any,
 }
@@ -220,11 +217,8 @@
             Type::Blob => f.pad("Blob"),
             Type::Date32 => f.pad("Date32"),
             Type::Time64 => f.pad("Time64"),
-<<<<<<< HEAD
+            Type::Interval => f.pad("Interval"),
             Type::List(..) => f.pad("List"),
-=======
-            Type::Interval => f.pad("Interval"),
->>>>>>> 3f1ea0a7
             Type::Any => f.pad("Any"),
         }
     }
